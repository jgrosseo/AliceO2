--- conflicted
+++ resolved
@@ -7,24 +7,7 @@
 //
 
 #include <vector>
-<<<<<<< HEAD
 #include "TMath.h"
-=======
-
-#include <TClonesArray.h>
-#include <TFile.h>
-#include <TH1.h>
-#include <TMath.h>
-
-#include "FairRootManager.h"
-#include "FairLogger.h"
-
-#include "itsmft/its/Chip.h"
-#include "itsmft/its/UpgradeGeometryTGeo.h"
-#include "itsmft/its/Segmentation.h"
-#include "itsmft/its/Point.h"
-
->>>>>>> 2adf04e7
 #include "test/its/HitAnalysis.h"
 #include <TClonesArray.h>             // for TClonesArray
 #include <TFile.h>                    // for TFile
@@ -33,10 +16,10 @@
 #include "FairRootManager.h"          // for FairRootManager
 #include "TCollection.h"              // for TIter
 #include "TObject.h"                  // for TObject
-#include "its/Chip.h"                 // for Chip, Chip::IndexException
-#include "its/Point.h"                // for Point
-#include "its/Segmentation.h"         // for Segmentation
-#include "its/UpgradeGeometryTGeo.h"  // for UpgradeGeometryTGeo
+#include "itsmft/its/Chip.h"                 // for Chip, Chip::IndexException
+#include "itsmft/its/Point.h"                // for Point
+#include "itsmft/its/Segmentation.h"         // for Segmentation
+#include "itsmft/its/UpgradeGeometryTGeo.h"  // for UpgradeGeometryTGeo
 
 using namespace AliceO2::ITS;
 
